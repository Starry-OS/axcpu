use aarch64_cpu::registers::{ESR_EL1, FAR_EL1};
use tock_registers::interfaces::Readable;

use super::TrapFrame;
use crate::trap::PageFaultFlags;

core::arch::global_asm!(
    include_str!("trap.S"),
    trapframe_size = const core::mem::size_of::<TrapFrame>(),
    kind_irq = const TrapKind::Irq as u8,
    kind_sync = const TrapKind::Synchronous as u8,
);

#[repr(u8)]
#[derive(Debug)]
#[allow(dead_code)]
pub(crate) enum TrapKind {
    Synchronous = 0,
    Irq         = 1,
    Fiq         = 2,
    SError      = 3,
}

#[repr(u8)]
#[derive(Debug)]
#[allow(dead_code)]
enum TrapSource {
    CurrentSpEl0 = 0,
    CurrentSpElx = 1,
    LowerAArch64 = 2,
    LowerAArch32 = 3,
}

<<<<<<< HEAD
// impl TrapSource {
//     fn is_from_user(&self) -> bool {
//         matches!(self, TrapSource::LowerAArch64 | TrapSource::LowerAArch32)
//     }
// }

=======
>>>>>>> f046e84a
#[unsafe(no_mangle)]
fn invalid_exception(tf: &TrapFrame, kind: TrapKind, source: TrapSource) {
    panic!(
        "Invalid exception {:?} from {:?}:\n{:#x?}",
        kind, source, tf
    );
}

#[unsafe(no_mangle)]
<<<<<<< HEAD
fn handle_irq_exception(_tf: &mut TrapFrame, _source: TrapSource) {
    // crate::trap::pre_trap_callback(tf, source.is_from_user());
    handle_trap!(IRQ, 0);
    // crate::trap::post_trap_callback(tf, source.is_from_user());
}

#[unsafe(no_mangle)]
fn handle_sync_exception(tf: &mut TrapFrame, _source: TrapSource) {
    let esr = ESR_EL1.extract();
    let iss = esr.read(ESR_EL1::ISS);
    // crate::trap::pre_trap_callback(tf, source.is_from_user());
    match esr.read_as_enum(ESR_EL1::EC) {
        #[cfg(feature = "uspace")]
        Some(ESR_EL1::EC::Value::SVC64) => {}
        Some(ESR_EL1::EC::Value::InstrAbortLowerEL) => handle_instruction_abort(tf, iss, true),
        Some(ESR_EL1::EC::Value::InstrAbortCurrentEL) => handle_instruction_abort(tf, iss, false),
        Some(ESR_EL1::EC::Value::DataAbortLowerEL) => handle_data_abort(tf, iss, true),
        Some(ESR_EL1::EC::Value::DataAbortCurrentEL) => handle_data_abort(tf, iss, false),
        Some(ESR_EL1::EC::Value::Brk64) => {
            debug!("BRK #{:#x} @ {:#x} ", iss, tf.elr);
            tf.elr += 4;
        }
        _ => {
            panic!(
                "Unhandled synchronous exception @ {:#x}: ESR={:#x} (EC {:#08b}, ISS {:#x})\n{}",
                tf.elr,
                esr.get(),
                esr.read(ESR_EL1::EC),
                esr.read(ESR_EL1::ISS),
                tf.backtrace()
            );
        }
    }
    // crate::trap::post_trap_callback(tf, source.is_from_user());
}

pub(crate) fn handle_instruction_abort(tf: &TrapFrame, iss: u64, is_user: bool) {
    let mut access_flags = PageFaultFlags::EXECUTE;
    if is_user {
        access_flags |= PageFaultFlags::USER;
    }
=======
fn handle_irq_exception(_tf: &mut TrapFrame) {
    handle_trap!(IRQ, 0);
}

fn handle_instruction_abort(tf: &TrapFrame, iss: u64) {
    let access_flags = PageFaultFlags::EXECUTE;
>>>>>>> f046e84a
    let vaddr = va!(FAR_EL1.get() as usize);

    // TODO: fixup_exception
    // Only handle Translation fault and Permission fault
    if !matches!(iss & 0b111100, 0b0100 | 0b1100) // IFSC or DFSC bits
        || !handle_trap!(PAGE_FAULT, vaddr, access_flags)
    {
        panic!(
<<<<<<< HEAD
            "Unhandled {} Instruction Abort @ {:#x}, fault_vaddr={:#x}, ESR={:#x} \
             ({:?}):\n{:#x?}\n{}",
            if is_user { "EL0" } else { "EL1" },
=======
            "Unhandled EL1 Instruction Abort @ {:#x}, fault_vaddr={:#x}, ESR={:#x} ({:?}):\n{:#x?}\n{}",
>>>>>>> f046e84a
            tf.elr,
            vaddr,
            ESR_EL1.get(),
            access_flags,
            tf,
            tf.backtrace()
        );
    }
}

fn handle_data_abort(tf: &TrapFrame, iss: u64) {
    let wnr = (iss & (1 << 6)) != 0; // WnR: Write not Read
    let cm = (iss & (1 << 8)) != 0; // CM: Cache maintenance
    let access_flags = if wnr & !cm {
        PageFaultFlags::WRITE
    } else {
        PageFaultFlags::READ
    };
    let vaddr = va!(FAR_EL1.get() as usize);

    // TODO: fixup_exception
    // Only handle Translation fault and Permission fault
    if !matches!(iss & 0b111100, 0b0100 | 0b1100) // IFSC or DFSC bits
        || !handle_trap!(PAGE_FAULT, vaddr, access_flags)
    {
        panic!(
            "Unhandled EL1 Data Abort @ {:#x}, fault_vaddr={:#x}, ESR={:#x} ({:?}):\n{:#x?}\n{}",
            tf.elr,
            vaddr,
            ESR_EL1.get(),
            access_flags,
            tf,
            tf.backtrace()
        );
    }
<<<<<<< HEAD
=======
}

#[unsafe(no_mangle)]
fn handle_sync_exception(tf: &mut TrapFrame) {
    let esr = ESR_EL1.extract();
    let iss = esr.read(ESR_EL1::ISS);
    match esr.read_as_enum(ESR_EL1::EC) {
        Some(ESR_EL1::EC::Value::InstrAbortCurrentEL) => handle_instruction_abort(tf, iss),
        Some(ESR_EL1::EC::Value::DataAbortCurrentEL) => handle_data_abort(tf, iss),
        Some(ESR_EL1::EC::Value::Brk64) => {
            debug!("BRK #{:#x} @ {:#x} ", iss, tf.elr);
            tf.elr += 4;
        }
        _ => {
            panic!(
                "Unhandled synchronous exception @ {:#x}: ESR={:#x} (EC {:#08b}, ISS {:#x})\n{}",
                tf.elr,
                esr.get(),
                esr.read(ESR_EL1::EC),
                iss,
                tf.backtrace()
            );
        }
    }
>>>>>>> f046e84a
}<|MERGE_RESOLUTION|>--- conflicted
+++ resolved
@@ -31,15 +31,6 @@
     LowerAArch32 = 3,
 }
 
-<<<<<<< HEAD
-// impl TrapSource {
-//     fn is_from_user(&self) -> bool {
-//         matches!(self, TrapSource::LowerAArch64 | TrapSource::LowerAArch32)
-//     }
-// }
-
-=======
->>>>>>> f046e84a
 #[unsafe(no_mangle)]
 fn invalid_exception(tf: &TrapFrame, kind: TrapKind, source: TrapSource) {
     panic!(
@@ -49,56 +40,12 @@
 }
 
 #[unsafe(no_mangle)]
-<<<<<<< HEAD
-fn handle_irq_exception(_tf: &mut TrapFrame, _source: TrapSource) {
-    // crate::trap::pre_trap_callback(tf, source.is_from_user());
-    handle_trap!(IRQ, 0);
-    // crate::trap::post_trap_callback(tf, source.is_from_user());
-}
-
-#[unsafe(no_mangle)]
-fn handle_sync_exception(tf: &mut TrapFrame, _source: TrapSource) {
-    let esr = ESR_EL1.extract();
-    let iss = esr.read(ESR_EL1::ISS);
-    // crate::trap::pre_trap_callback(tf, source.is_from_user());
-    match esr.read_as_enum(ESR_EL1::EC) {
-        #[cfg(feature = "uspace")]
-        Some(ESR_EL1::EC::Value::SVC64) => {}
-        Some(ESR_EL1::EC::Value::InstrAbortLowerEL) => handle_instruction_abort(tf, iss, true),
-        Some(ESR_EL1::EC::Value::InstrAbortCurrentEL) => handle_instruction_abort(tf, iss, false),
-        Some(ESR_EL1::EC::Value::DataAbortLowerEL) => handle_data_abort(tf, iss, true),
-        Some(ESR_EL1::EC::Value::DataAbortCurrentEL) => handle_data_abort(tf, iss, false),
-        Some(ESR_EL1::EC::Value::Brk64) => {
-            debug!("BRK #{:#x} @ {:#x} ", iss, tf.elr);
-            tf.elr += 4;
-        }
-        _ => {
-            panic!(
-                "Unhandled synchronous exception @ {:#x}: ESR={:#x} (EC {:#08b}, ISS {:#x})\n{}",
-                tf.elr,
-                esr.get(),
-                esr.read(ESR_EL1::EC),
-                esr.read(ESR_EL1::ISS),
-                tf.backtrace()
-            );
-        }
-    }
-    // crate::trap::post_trap_callback(tf, source.is_from_user());
-}
-
-pub(crate) fn handle_instruction_abort(tf: &TrapFrame, iss: u64, is_user: bool) {
-    let mut access_flags = PageFaultFlags::EXECUTE;
-    if is_user {
-        access_flags |= PageFaultFlags::USER;
-    }
-=======
 fn handle_irq_exception(_tf: &mut TrapFrame) {
     handle_trap!(IRQ, 0);
 }
 
 fn handle_instruction_abort(tf: &TrapFrame, iss: u64) {
     let access_flags = PageFaultFlags::EXECUTE;
->>>>>>> f046e84a
     let vaddr = va!(FAR_EL1.get() as usize);
 
     // TODO: fixup_exception
@@ -107,13 +54,7 @@
         || !handle_trap!(PAGE_FAULT, vaddr, access_flags)
     {
         panic!(
-<<<<<<< HEAD
-            "Unhandled {} Instruction Abort @ {:#x}, fault_vaddr={:#x}, ESR={:#x} \
-             ({:?}):\n{:#x?}\n{}",
-            if is_user { "EL0" } else { "EL1" },
-=======
             "Unhandled EL1 Instruction Abort @ {:#x}, fault_vaddr={:#x}, ESR={:#x} ({:?}):\n{:#x?}\n{}",
->>>>>>> f046e84a
             tf.elr,
             vaddr,
             ESR_EL1.get(),
@@ -149,8 +90,6 @@
             tf.backtrace()
         );
     }
-<<<<<<< HEAD
-=======
 }
 
 #[unsafe(no_mangle)]
@@ -175,5 +114,4 @@
             );
         }
     }
->>>>>>> f046e84a
 }