//! Structures and functions for user space.
use core::{
    arch::naked_asm,
    mem::offset_of,
    ops::{Deref, DerefMut},
};

<<<<<<< HEAD
=======
use core::ops::{Deref, DerefMut};

>>>>>>> f046e84a
use aarch64_cpu::registers::ESR_EL1;
use memory_addr::VirtAddr;

use crate::{
<<<<<<< HEAD
    TrapFrame,
    aarch64::trap::TrapKind,
    trap::{ExceptionKind, ReturnReason},
=======
    trap::{ExceptionKind, ReturnReason},
    TrapFrame,
>>>>>>> f046e84a
};

/// Context to enter user space.
pub struct UserContext(TrapFrame);

impl UserContext {
    /// Creates an empty context with all registers set to zero.
    pub const fn empty() -> Self {
        Self(TrapFrame::new())
    }

    /// Creates a new context with the given entry point, user stack pointer,
    /// and the argument.
    pub fn new(entry: usize, ustack_top: VirtAddr, arg0: usize) -> Self {
        use aarch64_cpu::registers::SPSR_EL1;
        let mut regs = [0; 31];
        regs[0] = arg0 as _;
        Self(TrapFrame {
            r: regs,
            usp: ustack_top.as_usize() as _,
            tpidr: 0,
            elr: entry as _,
            spsr: (SPSR_EL1::M::EL0t
                + SPSR_EL1::D::Masked
                + SPSR_EL1::A::Masked
                + SPSR_EL1::I::Unmasked
                + SPSR_EL1::F::Masked)
                .value,
        })
    }

    /// Creates a new context from the given [`TrapFrame`].
    pub const fn from(trap_frame: &TrapFrame) -> Self {
        Self(*trap_frame)
    }
<<<<<<< HEAD
=======

    /// Enters user space.
    ///
    /// It restores the user registers and jumps to the user entry point
    /// (saved in `elr`).
    ///
    /// This function returns when an exception or syscall occurs.
    pub fn run(&mut self) -> ReturnReason {
        // TODO: implement
        ReturnReason::Unknown
    }
>>>>>>> f046e84a
}

impl Deref for UserContext {
    type Target = TrapFrame;

    fn deref(&self) -> &Self::Target {
        &self.0
    }
}

impl DerefMut for UserContext {
    fn deref_mut(&mut self) -> &mut Self::Target {
        &mut self.0
    }
}

<<<<<<< HEAD
#[derive(Debug, Clone, Copy)]
pub struct ExceptionInfo {
    pub esr: u64,
    pub stval: usize,
}

impl ExceptionInfo {
    pub fn kind(&self) -> ExceptionKind {
        let esr: tock_registers::LocalRegisterCopy<u64, ESR_EL1::Register> =
            tock_registers::LocalRegisterCopy::new(self.esr);
        match esr.read_as_enum(ESR_EL1::EC) {
            Some(ESR_EL1::EC::Value::BreakpointLowerEL) => ExceptionKind::Breakpoint,
            Some(ESR_EL1::EC::Value::IllegalExecutionState) => ExceptionKind::IllegalInstruction,
            Some(ESR_EL1::EC::Value::PCAlignmentFault)
            | Some(ESR_EL1::EC::Value::SPAlignmentFault) => ExceptionKind::Misaligned,
            _ => ExceptionKind::Other,
        }
    }
}

#[repr(C)]
#[derive(Debug, Clone)]
pub struct UserContext {
    tf: TrapFrame,
    sp_el1: u64,
}

impl Deref for UserContext {
    type Target = TrapFrame;

    fn deref(&self) -> &Self::Target {
        &self.tf
    }
}

impl DerefMut for UserContext {
    fn deref_mut(&mut self) -> &mut Self::Target {
        &mut self.tf
    }
}

impl From<TrapFrame> for UserContext {
    fn from(tf: TrapFrame) -> Self {
        Self {
            tf,
            sp_el1: 0, // 默认初始化
        }
    }
}

use aarch64_cpu::registers::{FAR_EL1, Readable};
use page_table_entry::MappingFlags;

fn handle_instruction_abort_lower(tf: &TrapFrame, iss: u64, is_user: bool) -> ReturnReason {
    let mut access_flags = MappingFlags::EXECUTE;
    if is_user {
        access_flags |= MappingFlags::USER;
    }
    let vaddr = va!(FAR_EL1.get() as usize);

    // Only handle Translation fault and Permission fault
    if !matches!(iss & 0b111100, 0b0100 | 0b1100)
    // IFSC or DFSC bits
    {
        panic!(
            "Unhandled {} Instruction Abort @ {:#x}, fault_vaddr={:#x}, ESR={:#x} \
             ({:?}):\n{:#x?}\n{}",
            if is_user { "EL0" } else { "EL1" },
            tf.elr,
            vaddr,
            ESR_EL1.get(),
            access_flags,
            tf,
            tf.backtrace()
        );
    } else {
        ReturnReason::PageFault(vaddr, access_flags)
    }
}

fn handle_data_abort_lower(tf: &TrapFrame, iss: u64, is_user: bool) -> ReturnReason {
    let wnr = (iss & (1 << 6)) != 0; // WnR: Write not Read
    let cm = (iss & (1 << 8)) != 0; // CM: Cache maintenance
    let mut access_flags = if wnr & !cm {
        MappingFlags::WRITE
    } else {
        MappingFlags::READ
    };
    if is_user {
        access_flags |= MappingFlags::USER;
    }
    let vaddr = va!(FAR_EL1.get() as usize);

    // Only handle Translation fault and Permission fault
    if !matches!(iss & 0b111100, 0b0100 | 0b1100)
    // IFSC or DFSC bits
    {
        panic!(
            "Unhandled {} Data Abort @ {:#x}, fault_vaddr={:#x}, ESR={:#x} ({:?}):\n{:#x?}\n{}",
            if is_user { "EL0" } else { "EL1" },
            tf.elr,
            vaddr,
            ESR_EL1.get(),
            access_flags,
            tf,
            tf.backtrace()
        );
    } else {
        ReturnReason::PageFault(vaddr, access_flags)
    }
}

impl UserContext {
    pub fn run(&mut self) -> ReturnReason {
        let tp_kind = unsafe { _enter_user(self) };
        trace!("Returned from user space with TrapKind: {:?}", tp_kind);

        if matches!(tp_kind, TrapKind::Irq) {
            handle_trap!(IRQ, 0);
            return ReturnReason::Interrupt;
        }

        let esr = ESR_EL1.extract();
        let iss = esr.read(ESR_EL1::ISS);

        match esr.read_as_enum(ESR_EL1::EC) {
            Some(ESR_EL1::EC::Value::SVC64) => ReturnReason::Syscall,
            Some(ESR_EL1::EC::Value::InstrAbortLowerEL) => {
                handle_instruction_abort_lower(&self.tf, iss, true)
            }
            Some(ESR_EL1::EC::Value::BreakpointLowerEL)
            | Some(ESR_EL1::EC::Value::IllegalExecutionState)
            | Some(ESR_EL1::EC::Value::PCAlignmentFault)
            | Some(ESR_EL1::EC::Value::SPAlignmentFault) => {
                ReturnReason::Exception(ExceptionInfo {
                    esr: esr.get(),
                    stval: FAR_EL1.get() as usize,
                })
            }
            Some(ESR_EL1::EC::Value::DataAbortLowerEL) => {
                info!("task return because DataAbortLowerEL ...");
                handle_data_abort_lower(&self.tf, iss, true)
            }
            _ => ReturnReason::Unknown,
        }
    }

    pub fn new(entry: usize, ustack_top: VirtAddr, _arg0: usize) -> Self {
        info!(
            "new ctx: entry={:#x}, ustack_top={:#x}",
            entry,
            ustack_top.as_usize()
        );
        Self {
            tf: TrapFrame {
                r: [0u64; 31],
                usp: ustack_top.as_usize() as u64, // 假设 VirtAddr 有 as_u64 方法
                tpidr: 0,
                elr: entry as u64, // 用户入口地址
                spsr: 0,           // 默认初始化为 0
            },
            sp_el1: 0, // EL1 栈指针
        }
    }
}

#[unsafe(naked)]
unsafe extern "C" fn _enter_user(_ctx: &mut UserContext) -> TrapKind {
    naked_asm!(
        "
        // -- save kernel context --
        sub     sp, sp, 12 * 8
        stp     x29, x30, [sp, 10 * 8]
        stp     x27, x28, [sp, 8 * 8]
        stp     x25, x26, [sp, 6 * 8]
        stp     x23, x24, [sp, 4 * 8]
        stp     x21, x22, [sp, 2 * 8]
        stp     x19, x20, [sp]

        mov     x8,  sp
        str     x8,  [x0, {sp_el1}]  // save sp_el1 to ctx.sp_el1

        // -- restore user context --
        mov     sp,   x0

        mrs     x8, tpidr_el0
        msr     tpidrro_el0, x8

        ldp     x8,  x9,   [sp, {elr_el1}] 
        msr     elr_el1,   x8
        msr     spsr_el1,  x9

        ldp     x8,  x9,   [sp, {sp_el0}] 
        msr     sp_el0,    x8
        msr     tpidr_el0, x9

        ldr     x30,      [sp, 30 * 8]
        ldp     x28, x29, [sp, 28 * 8]
        ldp     x26, x27, [sp, 26 * 8]
        ldp     x24, x25, [sp, 24 * 8]
        ldp     x22, x23, [sp, 22 * 8]
        ldp     x20, x21, [sp, 20 * 8]
        ldp     x18, x19, [sp, 18 * 8]
        ldp     x16, x17, [sp, 16 * 8]
        ldp     x14, x15, [sp, 14 * 8]
        ldp     x12, x13, [sp, 12 * 8]
        ldp     x10, x11, [sp, 10 * 8]
        ldp     x8, x9,   [sp, 8 * 8]
        ldp     x6, x7,   [sp, 6 * 8]
        ldp     x4, x5,   [sp, 4 * 8]
        ldp     x2, x3,   [sp, 2 * 8]
        ldp     x0, x1,   [sp]
        eret
        ",
        sp_el1 = const offset_of!(UserContext, sp_el1),
        elr_el1 = const offset_of!(TrapFrame, elr),
        sp_el0 = const offset_of!(TrapFrame, usp),
    )
}

#[unsafe(no_mangle)]
#[unsafe(naked)]
pub unsafe extern "C" fn _user_trap_entry() -> ! {
    naked_asm!(
        "
        ldr     x8, [sp, {sp_el1}]  // load ctx.sp_el1 to x8
        mov     sp, x8
        ldp     x19, x20, [sp]
        ldp     x21, x22, [sp, 2 * 8]
        ldp     x23, x24, [sp, 4 * 8]
        ldp     x25, x26, [sp, 6 * 8]
        ldp     x27, x28, [sp, 8 * 8]
        ldp     x29, x30, [sp, 10 * 8]
        add     sp, sp, 12 * 8
        ret
    ",
        sp_el1 = const offset_of!(UserContext, sp_el1),
    )
=======
impl From<TrapFrame> for UserContext {
    fn from(tf: TrapFrame) -> Self {
        Self(tf)
    }
}

#[derive(Debug, Clone, Copy)]
pub struct ExceptionInfo {
    pub ec: ESR_EL1::EC::Value,
    pub il: bool,
    pub iss: u32,
}

impl ExceptionInfo {
    pub fn kind(&self) -> ExceptionKind {
        // TODO: implement
        ExceptionKind::Other
    }
>>>>>>> f046e84a
}<|MERGE_RESOLUTION|>--- conflicted
+++ resolved
@@ -5,23 +5,14 @@
     ops::{Deref, DerefMut},
 };
 
-<<<<<<< HEAD
-=======
-use core::ops::{Deref, DerefMut};
-
->>>>>>> f046e84a
 use aarch64_cpu::registers::ESR_EL1;
+
 use memory_addr::VirtAddr;
 
 use crate::{
-<<<<<<< HEAD
+    trap::{ExceptionKind, ReturnReason},
     TrapFrame,
     aarch64::trap::TrapKind,
-    trap::{ExceptionKind, ReturnReason},
-=======
-    trap::{ExceptionKind, ReturnReason},
-    TrapFrame,
->>>>>>> f046e84a
 };
 
 /// Context to enter user space.
@@ -57,20 +48,6 @@
     pub const fn from(trap_frame: &TrapFrame) -> Self {
         Self(*trap_frame)
     }
-<<<<<<< HEAD
-=======
-
-    /// Enters user space.
-    ///
-    /// It restores the user registers and jumps to the user entry point
-    /// (saved in `elr`).
-    ///
-    /// This function returns when an exception or syscall occurs.
-    pub fn run(&mut self) -> ReturnReason {
-        // TODO: implement
-        ReturnReason::Unknown
-    }
->>>>>>> f046e84a
 }
 
 impl Deref for UserContext {
@@ -87,7 +64,6 @@
     }
 }
 
-<<<<<<< HEAD
 #[derive(Debug, Clone, Copy)]
 pub struct ExceptionInfo {
     pub esr: u64,
@@ -326,24 +302,4 @@
     ",
         sp_el1 = const offset_of!(UserContext, sp_el1),
     )
-=======
-impl From<TrapFrame> for UserContext {
-    fn from(tf: TrapFrame) -> Self {
-        Self(tf)
-    }
-}
-
-#[derive(Debug, Clone, Copy)]
-pub struct ExceptionInfo {
-    pub ec: ESR_EL1::EC::Value,
-    pub il: bool,
-    pub iss: u32,
-}
-
-impl ExceptionInfo {
-    pub fn kind(&self) -> ExceptionKind {
-        // TODO: implement
-        ExceptionKind::Other
-    }
->>>>>>> f046e84a
 }